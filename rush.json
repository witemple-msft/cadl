/**
 * This is the main configuration file for Rush.
 * For full documentation, please see https://rushjs.io
 */
{
  "$schema": "https://developer.microsoft.com/json-schemas/rush/v5/rush.schema.json",
  "rushVersion": "5.90.0",
  "pnpmVersion": "6.32.9",
  "ensureConsistentVersions": true,
  /**
   * Options that are only used when the PNPM package manager is selected
   */
  "pnpmOptions": {
    "strictPeerDependencies": false
  },
  "nodeSupportedVersionRange": ">=16.0.0",
  "suppressNodeLtsWarning": true,
  "projectFolderMinDepth": 1,
  "projectFolderMaxDepth": 5,
  "gitPolicy": {},
  "repository": {
    "defaultBranch": "main",
    "url": "https://github.com/microsoft/typespec"
  },
  /**
   * Event hooks are customized script actions that Rush executes when specific events occur
   */
  "eventHooks": {
    /**
     * The list of shell commands to run before the Rush installation starts
     */
    "preRushInstall": [
      // "common/scripts/pre-rush-install.js"
    ],
    /**
     * The list of shell commands to run after the Rush installation finishes
     */
    "postRushInstall": [],
    /**
     * The list of shell commands to run before the Rush build command starts
     */
    "preRushBuild": [],
    /**
     * The list of shell commands to run after the Rush build command finishes
     */
    "postRushBuild": []
  },
  "variants": [],
  "telemetryEnabled": false,
  "projects": [
    {
      "packageName": "@typespec/compiler",
      "projectFolder": "packages/compiler",
      "reviewCategory": "production",
      "versionPolicyName": "typespec"
    },
    {
      "packageName": "@typespec/samples",
      "projectFolder": "packages/samples",
      "reviewCategory": "production",
      "shouldPublish": false
    },
    {
      // TMLanguage generator not in an @scope because it is neither typespec nor azure-specific.
      // Eventually, it should be split off into its own repo
      "packageName": "tmlanguage-generator",
      "projectFolder": "packages/tmlanguage-generator",
      "reviewCategory": "production",
      "shouldPublish": true
    },
    {
      // VS Code package can't be in an @scope as it breaks VSIX package
      // Eventually, this package should probably be deprecated in favor of publishing to VS marketplace
      "packageName": "typespec-vscode",
      "projectFolder": "packages/typespec-vscode",
      "reviewCategory": "production",
      "versionPolicyName": "typespec"
    },
    {
      // VS package not in @scope purely for symmetry with VSCode package
      // Eventually this package will also be deprecated in favor or VS marketplace
      "packageName": "typespec-vs",
      "projectFolder": "packages/typespec-vs",
      "reviewCategory": "production",
      "versionPolicyName": "typespec"
    },
    {
      "packageName": "@typespec/prettier-plugin-typespec",
      "projectFolder": "packages/prettier-plugin-typespec",
      "reviewCategory": "production",
      "versionPolicyName": "typespec"
    },
    {
      "packageName": "@typespec/rest",
      "projectFolder": "packages/rest",
      "reviewCategory": "production",
      "versionPolicyName": "typespec"
    },
    {
      "packageName": "@typespec/openapi",
      "projectFolder": "packages/openapi",
      "reviewCategory": "production",
      "versionPolicyName": "typespec"
    },
    {
      "packageName": "@typespec/lint",
      "projectFolder": "packages/lint",
      "reviewCategory": "production",
      "versionPolicyName": "typespec"
    },
    {
      "packageName": "@typespec/migrate",
      "projectFolder": "packages/migrate",
      "reviewCategory": "production",
      "versionPolicyName": "typespec"
    },
    {
      "packageName": "@typespec/library-linter",
      "projectFolder": "packages/library-linter",
      "reviewCategory": "production",
      "versionPolicyName": "typespec"
    },
    {
      "packageName": "@typespec/eslint-plugin",
      "projectFolder": "packages/eslint-plugin-typespec",
      "reviewCategory": "production",
      "versionPolicyName": "typespec"
    },
    {
      "packageName": "@typespec/openapi3",
      "projectFolder": "packages/openapi3",
      "reviewCategory": "production",
      "versionPolicyName": "typespec"
    },
    {
      "packageName": "@typespec/html-program-viewer",
      "projectFolder": "packages/html-program-viewer",
      "reviewCategory": "production",
      "versionPolicyName": "typespec"
    },
    {
      "packageName": "@typespec/versioning",
      "projectFolder": "packages/versioning",
      "reviewCategory": "production",
      "versionPolicyName": "typespec"
    },
    {
      "packageName": "@typespec/eslint-config-typespec",
      "projectFolder": "packages/eslint-config-typespec",
      "reviewCategory": "production",
      "shouldPublish": true
    },
    {
      "packageName": "@typespec/internal-build-utils",
      "projectFolder": "packages/internal-build-utils",
      "reviewCategory": "production",
      "shouldPublish": true
    },
    {
      "packageName": "@typespec/spec",
      "projectFolder": "packages/spec",
      "reviewCategory": "production",
      "shouldPublish": false
    },

    {
      "packageName": "@typespec/playground",
      "projectFolder": "packages/playground",
      "reviewCategory": "production",
      "shouldPublish": false
    },
    {
      "packageName": "@typespec/website",
      "projectFolder": "packages/website",
      "reviewCategory": "production",
      "shouldPublish": false
    },
    {
      "packageName": "@typespec/bundler",
      "projectFolder": "packages/bundler",
      "reviewCategory": "production",
      "shouldPublish": false
    },
    {
<<<<<<< HEAD
      "packageName": "@cadl-lang/protobuf",
      "projectFolder": "packages/protobuf",
      "reviewCategory": "production",
      "shouldPublish": false
    },
    {
      "packageName": "@cadl-lang/ref-doc",
=======
      "packageName": "@typespec/ref-doc",
>>>>>>> 20c7b424
      "projectFolder": "packages/ref-doc",
      "reviewCategory": "production",
      "shouldPublish": false
    }
  ]
}<|MERGE_RESOLUTION|>--- conflicted
+++ resolved
@@ -182,17 +182,13 @@
       "shouldPublish": false
     },
     {
-<<<<<<< HEAD
-      "packageName": "@cadl-lang/protobuf",
+      "packageName": "@typespec/protobuf",
       "projectFolder": "packages/protobuf",
       "reviewCategory": "production",
       "shouldPublish": false
     },
     {
-      "packageName": "@cadl-lang/ref-doc",
-=======
       "packageName": "@typespec/ref-doc",
->>>>>>> 20c7b424
       "projectFolder": "packages/ref-doc",
       "reviewCategory": "production",
       "shouldPublish": false
