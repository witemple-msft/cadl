--- conflicted
+++ resolved
@@ -182,13 +182,14 @@
       "shouldPublish": false
     },
     {
-<<<<<<< HEAD
       "packageName": "@cadl-lang/protobuf",
       "projectFolder": "packages/protobuf",
-=======
+      "reviewCategory": "production",
+      "shouldPublish": false
+    },
+    {
       "packageName": "@cadl-lang/ref-doc",
       "projectFolder": "packages/ref-doc",
->>>>>>> 9e661079
       "reviewCategory": "production",
       "shouldPublish": false
     }
