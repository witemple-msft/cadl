--- conflicted
+++ resolved
@@ -33,6 +33,7 @@
   '@types/debounce': ~1.2.1
   '@types/js-yaml': ~4.0.1
   '@types/lz-string': ~1.3.34
+  '@types/micromatch': ~4.0.2
   '@types/mkdirp': ~1.0.1
   '@types/mocha': ~9.1.0
   '@types/mustache': ~4.1.2
@@ -131,6 +132,7 @@
   '@types/debounce': 1.2.1
   '@types/js-yaml': 4.0.5
   '@types/lz-string': 1.3.34
+  '@types/micromatch': 4.0.2
   '@types/mkdirp': 1.0.2
   '@types/mocha': 9.1.1
   '@types/mustache': 4.1.3
@@ -788,13 +790,6 @@
     resolution: {integrity: sha512-CuPgU6f3eT/XgKKPqKd/gLZV1Xmvf1a2R5POBOGQa6uv82xpls89HU5zKeVoyR8XzHd1RGNOlQlvUe3CFkjWNQ==}
     dev: false
 
-  /@types/glob/7.2.0:
-    resolution: {integrity: sha512-ZUxbzKl0IfJILTS6t7ip5fQQM/J3TJYubDm3nMbgubNNYS62eXeUpoLUC8/7fJNiFYHTrGPQn7hspDUzIHX3UA==}
-    dependencies:
-      '@types/minimatch': 3.0.5
-      '@types/node': 16.0.3
-    dev: false
-
   /@types/hoist-non-react-statics/3.3.1:
     resolution: {integrity: sha512-iMIqiko6ooLrTh1joXodJK5X9xeEALT1kM5G3ZLhD3hszxBdIEd5C75U834D9mLcINgD4OyZf5uQXjkuYydWvA==}
     dependencies:
@@ -822,10 +817,6 @@
     resolution: {integrity: sha512-oqXqVb0ci19GtH0vOA/U2TmHTcRY9kuZl4mqUxe0QmJAlIW13kzhuK5pi1i9+ngav8FjpSb9FVS/GE00GLX1VA==}
     dependencies:
       '@types/braces': 3.0.1
-    dev: false
-
-  /@types/minimatch/3.0.5:
-    resolution: {integrity: sha512-Klz949h02Gz2uZCMGwDUSDS1YBlTdDDgbWHi+81l29tQALUtvz4rAYi5uoVhE5Lagoq6DeqAUlbrHvW/mXDgdQ==}
     dev: false
 
   /@types/mkdirp/1.0.2:
@@ -1330,12 +1321,6 @@
     dependencies:
       balanced-match: 1.0.2
       concat-map: 0.0.1
-    dev: false
-
-  /brace-expansion/2.0.1:
-    resolution: {integrity: sha512-XnAIvQ8eM+kC6aULx6wuQiwVsnzsi9d3WxzV3FpWTGA19F621kwdbsAcFKXgKUHZWsy+mY6iL1sHTxWEFCytDA==}
-    dependencies:
-      balanced-match: 1.0.2
     dev: false
 
   /braces/3.0.2:
@@ -2579,17 +2564,6 @@
       path-is-absolute: 1.0.1
     dev: false
 
-  /glob/8.0.3:
-    resolution: {integrity: sha512-ull455NHSHI/Y1FqGaaYFaLGkNMMJbavMrEGFXG/PGrg6y7sutWHUHrz6gy6WEBH6akM1M414dWKCNs+IhKdiQ==}
-    engines: {node: '>=12'}
-    dependencies:
-      fs.realpath: 1.0.0
-      inflight: 1.0.6
-      inherits: 2.0.4
-      minimatch: 5.1.0
-      once: 1.4.0
-    dev: false
-
   /globals/11.12.0:
     resolution: {integrity: sha512-WOBp/EEGUiIsJSp7wcv/y6MO+lV9UoncWqxuFfm8eBwzWNgyfBd6Gz+IeKQ9jCmyhoH99g15M3T+QaVHFjizVA==}
     engines: {node: '>=4'}
@@ -3200,13 +3174,6 @@
       brace-expansion: 1.1.11
     dev: false
 
-  /minimatch/5.1.0:
-    resolution: {integrity: sha512-9TPBGGak4nHfGZsPBohm9AWg6NoT7QTCehS3BIJABslyZbzxfV78QM2Y6+i741OPZIafFAaiiEMh5OyIrJPgtg==}
-    engines: {node: '>=10'}
-    dependencies:
-      brace-expansion: 2.0.1
-    dev: false
-
   /minimist/1.2.6:
     resolution: {integrity: sha512-Jsjnk4bw3YJqYzbdyBiNsPWHPfO++UGG749Cxs6peCu5Xg4nrena6OVxOYxrQTqww0Jmwt+Ref8rggumkTLz9Q==}
     dev: false
@@ -4751,11 +4718,7 @@
     dev: false
 
   file:projects/cadl-vscode.tgz:
-<<<<<<< HEAD
-    resolution: {integrity: sha512-hDslhVK07IwiqiKCxNTbTSBlXbycph+EqO/b1YD2xm68Yr/uAcDYOKXXYYC5278DdUIECHO/M5+pknjXYqP86Q==, tarball: file:projects/cadl-vscode.tgz}
-=======
     resolution: {integrity: sha512-5x2VrGfySzRkRldqa95jeI5JM7ntgRT8GcT9iPdo8506Df7EDo5xIKUQI0dHLV98OF89m1rhblkBGpv2NY+PHw==, tarball: file:projects/cadl-vscode.tgz}
->>>>>>> 038d2ef1
     name: '@rush-temp/cadl-vscode'
     version: 0.0.0
     dependencies:
@@ -4781,11 +4744,7 @@
     dev: false
 
   file:projects/compiler.tgz:
-<<<<<<< HEAD
-    resolution: {integrity: sha512-e452DNSSiMG5TRQbUtCeFZmL0Wkt0GrgSv/KGLSZFauXo1mdLuqBceUSYgJT2svMmD6rPqBhSf+Ns5bup5q2iw==, tarball: file:projects/compiler.tgz}
-=======
     resolution: {integrity: sha512-353t1ixEquBA6ddA8jGY4hfgbS5bisBIf8mxFejvRdoeKqVu/qdZOvFslZp15HIBMgfHtn+2f2Pqj0ubhGtXTQ==, tarball: file:projects/compiler.tgz}
->>>>>>> 038d2ef1
     name: '@rush-temp/compiler'
     version: 0.0.0
     dependencies:
@@ -4864,17 +4823,15 @@
     dev: false
 
   file:projects/grpc.tgz:
-    resolution: {integrity: sha512-h1JixUmZBjCL7geOOpLJylYZG8VPAmqzNgLV3n7tjK4LNzT3eYEjd7V+qMYeUZPH/E9buQl2qy/4tSzIYSORpQ==, tarball: file:projects/grpc.tgz}
+    resolution: {integrity: sha512-nEZHkBdQI9QallJBv7HoXH1hp65qPnlNSl6RHFX77g0fHOpDhaBE5DF8l6GI86WRCkWvURaxqbMkxHNBC9nZEA==, tarball: file:projects/grpc.tgz}
     name: '@rush-temp/grpc'
     version: 0.0.0
     dependencies:
-      '@types/glob': 7.2.0
       '@types/micromatch': 4.0.2
       '@types/mocha': 9.1.1
       '@types/node': 16.0.3
       c8: 7.11.3
       eslint: 8.16.0
-      glob: 8.0.3
       micromatch: 4.0.5
       mocha: 9.2.2
       rimraf: 3.0.2
